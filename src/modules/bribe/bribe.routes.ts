// ============================================================================
// IMPORTS - Dependencies
// ============================================================================
import { Router } from "express";

// ============================================================================
// IMPORTS - Internal modules
// ============================================================================
import { validateWithSchema } from "../../shared/middleware/validation.middleware.js";
import { payBribesSchema } from "./bribe.schema.js";
import { authMiddleware, rolesMiddleware } from "../auth/auth.middleware.js";
import { BribeController } from "./bribe.controller.js";
import { Role } from "../auth/user/user.entity.js";

// ============================================================================
// ROUTER - Bribe
// ============================================================================
export const bribeRouter = Router();
const bribeController = new BribeController();

// ──────────────────────────────────────────────────────────────────────────
// ROUTES
// ──────────────────────────────────────────────────────────────────────────

/**
 * @swagger
 * /api/bribes/search:
 *   get:
 *     tags: [Bribes]
 *     summary: Search bribes
 *     description: Search and filter bribes by payment status and date range
 *     security:
 *       - cookieAuth: []
 *     parameters:
 *       - in: query
 *         name: paid
 *         schema:
 *           type: string
 *           enum: ['true', 'false']
 *         description: Filter by payment status
 *         example: "false"
 *       - in: query
 *         name: startDate
 *         schema:
 *           type: string
 *           format: date
 *         description: Filter bribes from this date
 *         example: "1920-01-01"
 *       - in: query
 *         name: endDate
 *         schema:
 *           type: string
 *           format: date
 *         description: Filter bribes until this date
 *         example: "1920-12-31"
 *       - in: query
 *         name: page
 *         schema:
 *           type: integer
 *           default: 1
 *         description: Page number
 *       - in: query
 *         name: limit
 *         schema:
 *           type: integer
 *           default: 10
 *         description: Results per page
 *     responses:
 *       200:
 *         description: Search results with pagination
 *         content:
 *           application/json:
 *             schema:
 *               type: object
 *               properties:
 *                 success:
 *                   type: boolean
 *                   example: true
 *                 data:
 *                   type: array
 *                   items:
 *                     type: object
 *                     properties:
 *                       id:
 *                         type: integer
 *                         example: 1
 *                       amount:
 *                         type: number
 *                         example: 500
 *                       isPaid:
 *                         type: boolean
 *                         example: false
 *                       date:
 *                         type: string
 *                         format: date-time
 *                       authority:
 *                         type: object
 *       401:
 *         description: Unauthorized - Authentication required
 *       403:
 *         description: Forbidden - Admin or Partner role required
 */
bribeRouter.get('/search', authMiddleware, rolesMiddleware([Role.ADMIN, Role.PARTNER, Role.AUTHORITY]]), bribeController.searchBribes);

<<<<<<< HEAD
=======
/**
 * @swagger
 * /api/bribes:
 *   get:
 *     tags: [Bribes]
 *     summary: Get all bribes
 *     description: Retrieves a complete list of all bribes in the system
 *     security:
 *       - cookieAuth: []
 *     responses:
 *       200:
 *         description: List of all bribes
 *         content:
 *           application/json:
 *             schema:
 *               type: object
 *               properties:
 *                 success:
 *                   type: boolean
 *                   example: true
 *                 data:
 *                   type: array
 *                   items:
 *                     type: object
 *                     properties:
 *                       id:
 *                         type: integer
 *                         example: 1
 *                       amount:
 *                         type: number
 *                         example: 1000
 *                       isPaid:
 *                         type: boolean
 *                         example: true
 *                       date:
 *                         type: string
 *                         format: date-time
 *                         example: "1920-05-15T10:30:00Z"
 *                       authority:
 *                         type: object
 *                         properties:
 *                           dni:
 *                             type: string
 *                             example: "12345678"
 *                           name:
 *                             type: string
 *                             example: "Inspector Campbell"
 *       401:
 *         description: Unauthorized - Authentication required
 *       403:
 *         description: Forbidden - Admin or Partner role required
 */
>>>>>>> 8a5b78e4
bribeRouter.get(
  "/search",
  authMiddleware,
<<<<<<< HEAD
  rolesMiddleware([Role.ADMIN, Role.PARTNER]),
  bribeController.searchBribes,
);
bribeRouter.get(
  "/",
  authMiddleware,
  rolesMiddleware([Role.ADMIN, Role.PARTNER]),
  bribeController.getAllBribes,
=======
  rolesMiddleware([Role.ADMIN, Role.PARTNER, Role.AUTHORITY]),
  bribeController.getAllBribes
>>>>>>> 8a5b78e4
);

/**
 * @swagger
 * /api/bribes/{id}:
 *   get:
 *     tags: [Bribes]
 *     summary: Get bribe by ID
 *     description: Retrieves detailed information about a specific bribe
 *     security:
 *       - cookieAuth: []
 *     parameters:
 *       - in: path
 *         name: id
 *         required: true
 *         schema:
 *           type: integer
 *         description: Bribe ID
 *         example: 1
 *     responses:
 *       200:
 *         description: Bribe details
 *         content:
 *           application/json:
 *             schema:
 *               type: object
 *               properties:
 *                 success:
 *                   type: boolean
 *                   example: true
 *                 data:
 *                   type: object
 *                   properties:
 *                     id:
 *                       type: integer
 *                       example: 1
 *                     amount:
 *                       type: number
 *                       example: 750
 *                     isPaid:
 *                       type: boolean
 *                       example: false
 *                     date:
 *                       type: string
 *                       format: date-time
 *                       example: "1920-06-20T14:00:00Z"
 *                     authority:
 *                       type: object
 *                       properties:
 *                         dni:
 *                           type: string
 *                         name:
 *                           type: string
 *                         rank:
 *                           type: integer
 *       401:
 *         description: Unauthorized - Authentication required
 *       403:
 *         description: Forbidden - Admin or Partner role required
 *       404:
 *         description: Bribe not found
 */
bribeRouter.get(
  "/:id",
  authMiddleware,
<<<<<<< HEAD
  rolesMiddleware([Role.ADMIN, Role.PARTNER]),
  bribeController.getOneBribeById,
=======
  rolesMiddleware([Role.ADMIN, Role.PARTNER, Role.AUTHORITY]),
  bribeController.getOneBribeById
>>>>>>> 8a5b78e4
);

/**
 * @swagger
 * /api/bribes/pay:
 *   patch:
 *     tags: [Bribes]
 *     summary: Mark multiple bribes as paid
 *     description: Updates payment status for multiple bribes at once (Admin/Partner only)
 *     security:
 *       - cookieAuth: []
 *     requestBody:
 *       required: true
 *       content:
 *         application/json:
 *           schema:
 *             type: object
 *             required:
 *               - ids
 *             properties:
 *               ids:
 *                 oneOf:
 *                   - type: integer
 *                     example: 5
 *                   - type: array
 *                     items:
 *                       type: integer
 *                     example: [1, 2, 3, 4, 5]
 *                 description: Single bribe ID or array of bribe IDs to mark as paid
 *     responses:
 *       200:
 *         description: Bribes marked as paid successfully
 *         content:
 *           application/json:
 *             schema:
 *               type: object
 *               properties:
 *                 success:
 *                   type: boolean
 *                   example: true
 *                 message:
 *                   type: string
 *                   example: "5 bribes marked as paid"
 *                 data:
 *                   type: object
 *                   properties:
 *                     updated:
 *                       type: integer
 *                       example: 5
 *       400:
 *         description: Invalid request body
 *       401:
 *         description: Unauthorized - Authentication required
 *       403:
 *         description: Forbidden - Admin or Partner role required
 *       404:
 *         description: One or more bribes not found
 */
bribeRouter.patch(
  "/pay",
  authMiddleware,
  rolesMiddleware([Role.ADMIN, Role.PARTNER]),
  validateWithSchema({ body: payBribesSchema }),
  bribeController.payBribes,
);

/**
 * @swagger
 * /api/bribes/{id}/pay:
 *   patch:
 *     tags: [Bribes]
 *     summary: Mark single bribe as paid
 *     description: Updates payment status for a specific bribe (Admin/Partner only)
 *     security:
 *       - cookieAuth: []
 *     parameters:
 *       - in: path
 *         name: id
 *         required: true
 *         schema:
 *           type: integer
 *         description: Bribe ID
 *         example: 1
 *     requestBody:
 *       required: true
 *       content:
 *         application/json:
 *           schema:
 *             type: object
 *             required:
 *               - ids
 *             properties:
 *               ids:
 *                 oneOf:
 *                   - type: integer
 *                   - type: array
 *                     items:
 *                       type: integer
 *                 example: 1
 *     responses:
 *       200:
 *         description: Bribe marked as paid successfully
 *         content:
 *           application/json:
 *             schema:
 *               type: object
 *               properties:
 *                 success:
 *                   type: boolean
 *                   example: true
 *                 message:
 *                   type: string
 *                   example: "Bribe paid successfully"
 *       400:
 *         description: Invalid request body
 *       401:
 *         description: Unauthorized - Authentication required
 *       403:
 *         description: Forbidden - Admin or Partner role required
 *       404:
 *         description: Bribe not found
 */
bribeRouter.patch(
  "/:id/pay",
  authMiddleware,
  rolesMiddleware([Role.ADMIN, Role.PARTNER]),
  validateWithSchema({ body: payBribesSchema }),
  bribeController.payBribes,
);

/**
 * @swagger
 * /api/bribes/{id}:
 *   delete:
 *     tags: [Bribes]
 *     summary: Delete bribe
 *     description: Removes a bribe record from the system (Admin/Partner only)
 *     security:
 *       - cookieAuth: []
 *     parameters:
 *       - in: path
 *         name: id
 *         required: true
 *         schema:
 *           type: integer
 *         description: Bribe ID
 *         example: 1
 *     responses:
 *       200:
 *         description: Bribe deleted successfully
 *         content:
 *           application/json:
 *             schema:
 *               type: object
 *               properties:
 *                 success:
 *                   type: boolean
 *                   example: true
 *                 message:
 *                   type: string
 *                   example: "Bribe deleted successfully"
 *       401:
 *         description: Unauthorized - Authentication required
 *       403:
 *         description: Forbidden - Admin or Partner role required
 *       404:
 *         description: Bribe not found
 */
bribeRouter.delete(
  "/:id",
  authMiddleware,
  rolesMiddleware([Role.ADMIN, Role.PARTNER]),
  bribeController.deleteBribe,
);<|MERGE_RESOLUTION|>--- conflicted
+++ resolved
@@ -100,10 +100,13 @@
  *       403:
  *         description: Forbidden - Admin or Partner role required
  */
-bribeRouter.get('/search', authMiddleware, rolesMiddleware([Role.ADMIN, Role.PARTNER, Role.AUTHORITY]]), bribeController.searchBribes);
-
-<<<<<<< HEAD
-=======
+bribeRouter.get(
+  "/search",
+  authMiddleware,
+  rolesMiddleware([Role.ADMIN, Role.PARTNER, Role.AUTHORITY]),
+  bribeController.searchBribes,
+);
+
 /**
  * @swagger
  * /api/bribes:
@@ -156,23 +159,11 @@
  *       403:
  *         description: Forbidden - Admin or Partner role required
  */
->>>>>>> 8a5b78e4
-bribeRouter.get(
-  "/search",
-  authMiddleware,
-<<<<<<< HEAD
-  rolesMiddleware([Role.ADMIN, Role.PARTNER]),
-  bribeController.searchBribes,
-);
 bribeRouter.get(
   "/",
   authMiddleware,
-  rolesMiddleware([Role.ADMIN, Role.PARTNER]),
+  rolesMiddleware([Role.ADMIN, Role.PARTNER, Role.AUTHORITY]),
   bribeController.getAllBribes,
-=======
-  rolesMiddleware([Role.ADMIN, Role.PARTNER, Role.AUTHORITY]),
-  bribeController.getAllBribes
->>>>>>> 8a5b78e4
 );
 
 /**
@@ -238,13 +229,8 @@
 bribeRouter.get(
   "/:id",
   authMiddleware,
-<<<<<<< HEAD
-  rolesMiddleware([Role.ADMIN, Role.PARTNER]),
+  rolesMiddleware([Role.ADMIN, Role.PARTNER, Role.AUTHORITY]),
   bribeController.getOneBribeById,
-=======
-  rolesMiddleware([Role.ADMIN, Role.PARTNER, Role.AUTHORITY]),
-  bribeController.getOneBribeById
->>>>>>> 8a5b78e4
 );
 
 /**
