// ============================================================================
// IMPORTS - Dependencies
// ============================================================================
import { Router } from 'express';

// ============================================================================
// IMPORTS - Internal modules
// ============================================================================
import { validateWithSchema } from '../../shared/middleware/validation.middleware.js';
import { payBribesSchema, payBribeAmountSchema } from './bribe.schema.js';
import { authMiddleware, rolesMiddleware } from '../auth/auth.middleware.js';
import { BribeController } from './bribe.controller.js';
import { Role } from '../auth/user/user.entity.js';

// ============================================================================
// ROUTER - Bribe
// ============================================================================
export const bribeRouter = Router();
const bribeController = new BribeController();

// ──────────────────────────────────────────────────────────────────────────
// ROUTES
// ──────────────────────────────────────────────────────────────────────────

/**
 * @swagger
 * /api/bribes/search:
 *   get:
 *     tags: [Bribes]
 *     summary: Search bribes
 *     description: Search and filter bribes by payment status and date range
 *     security:
 *       - cookieAuth: []
 *     parameters:
 *       - in: query
 *         name: paid
 *         schema:
 *           type: string
 *           enum: ['true', 'false']
 *         description: Filter by payment status
 *         example: "false"
 *       - in: query
 *         name: startDate
 *         schema:
 *           type: string
 *           format: date
 *         description: Filter bribes from this date
 *         example: "1920-01-01"
 *       - in: query
 *         name: endDate
 *         schema:
 *           type: string
 *           format: date
 *         description: Filter bribes until this date
 *         example: "1920-12-31"
 *       - in: query
 *         name: page
 *         schema:
 *           type: integer
 *           default: 1
 *         description: Page number
 *       - in: query
 *         name: limit
 *         schema:
 *           type: integer
 *           default: 10
 *         description: Results per page
 *     responses:
 *       200:
 *         description: Search results with pagination
 *         content:
 *           application/json:
 *             schema:
 *               type: object
 *               properties:
 *                 success:
 *                   type: boolean
 *                   example: true
 *                 data:
 *                   type: array
 *                   items:
 *                     type: object
 *                     properties:
 *                       id:
 *                         type: integer
 *                         example: 1
 *                       amount:
 *                         type: number
 *                         example: 500
 *                       isPaid:
 *                         type: boolean
 *                         example: false
 *                       date:
 *                         type: string
 *                         format: date-time
 *                       authority:
 *                         type: object
 *       401:
 *         description: Unauthorized - Authentication required
 *       403:
 *         description: Forbidden - Admin or Partner role required
 */
bribeRouter.get(
  '/search',
  authMiddleware,
  rolesMiddleware([Role.ADMIN, Role.PARTNER, Role.AUTHORITY]),
  bribeController.searchBribes,
);

/**
 * @swagger
 * /api/bribes:
 *   get:
 *     tags: [Bribes]
 *     summary: Get all bribes
 *     description: Retrieves a complete list of all bribes in the system
 *     security:
 *       - cookieAuth: []
 *     responses:
 *       200:
 *         description: List of all bribes
 *         content:
 *           application/json:
 *             schema:
 *               type: object
 *               properties:
 *                 success:
 *                   type: boolean
 *                   example: true
 *                 data:
 *                   type: array
 *                   items:
 *                     type: object
 *                     properties:
 *                       id:
 *                         type: integer
 *                         example: 1
 *                       amount:
 *                         type: number
 *                         example: 1000
 *                       isPaid:
 *                         type: boolean
 *                         example: true
 *                       date:
 *                         type: string
 *                         format: date-time
 *                         example: "1920-05-15T10:30:00Z"
 *                       authority:
 *                         type: object
 *                         properties:
 *                           dni:
 *                             type: string
 *                             example: "12345678"
 *                           name:
 *                             type: string
 *                             example: "Inspector Campbell"
 *       401:
 *         description: Unauthorized - Authentication required
 *       403:
 *         description: Forbidden - Admin or Partner role required
 */
bribeRouter.get(
  '/',
  authMiddleware,
  rolesMiddleware([Role.ADMIN, Role.PARTNER, Role.AUTHORITY]),
  bribeController.getAllBribes,
);

/**
 * @swagger
 * /api/bribes/{id}:
 *   get:
 *     tags: [Bribes]
 *     summary: Get bribe by ID
 *     description: Retrieves detailed information about a specific bribe
 *     security:
 *       - cookieAuth: []
 *     parameters:
 *       - in: path
 *         name: id
 *         required: true
 *         schema:
 *           type: integer
 *         description: Bribe ID
 *         example: 1
 *     responses:
 *       200:
 *         description: Bribe details
 *         content:
 *           application/json:
 *             schema:
 *               type: object
 *               properties:
 *                 success:
 *                   type: boolean
 *                   example: true
 *                 data:
 *                   type: object
 *                   properties:
 *                     id:
 *                       type: integer
 *                       example: 1
 *                     amount:
 *                       type: number
 *                       example: 750
 *                     isPaid:
 *                       type: boolean
 *                       example: false
 *                     date:
 *                       type: string
 *                       format: date-time
 *                       example: "1920-06-20T14:00:00Z"
 *                     authority:
 *                       type: object
 *                       properties:
 *                         dni:
 *                           type: string
 *                         name:
 *                           type: string
 *                         rank:
 *                           type: integer
 *       401:
 *         description: Unauthorized - Authentication required
 *       403:
 *         description: Forbidden - Admin or Partner role required
 *       404:
 *         description: Bribe not found
 */
bribeRouter.get(
  '/:id',
  authMiddleware,
  rolesMiddleware([Role.ADMIN, Role.PARTNER, Role.AUTHORITY]),
  bribeController.getOneBribeById,
);

/**
 * @swagger
 * /api/bribes/pay:
 *   patch:
 *     tags: [Bribes]
 *     summary: Mark multiple bribes as paid
 *     description: Updates payment status for multiple bribes at once (Admin/Partner only)
 *     security:
 *       - cookieAuth: []
 *     requestBody:
 *       required: true
 *       content:
 *         application/json:
 *           schema:
 *             type: object
 *             required:
 *               - ids
 *             properties:
 *               ids:
 *                 oneOf:
 *                   - type: integer
 *                     example: 5
 *                   - type: array
 *                     items:
 *                       type: integer
 *                     example: [1, 2, 3, 4, 5]
 *                 description: Single bribe ID or array of bribe IDs to mark as paid
 *     responses:
 *       200:
 *         description: Bribes marked as paid successfully
 *         content:
 *           application/json:
 *             schema:
 *               type: object
 *               properties:
 *                 success:
 *                   type: boolean
 *                   example: true
 *                 message:
 *                   type: string
 *                   example: "Bribes payment processed"
 *                 data:
 *                   type: object
 *                   properties:
 *                     paid:
 *                       type: array
 *                       items:
 *                         type: object
 *                     summary:
 *                       type: object
 *       400:
 *         description: Invalid request body
 *       401:
 *         description: Unauthorized - Authentication required
 *       403:
 *         description: Forbidden - Admin or Partner role required
 *       404:
 *         description: One or more bribes not found
 */
bribeRouter.patch(
  '/pay',
  authMiddleware,
  rolesMiddleware([Role.ADMIN, Role.PARTNER]),
  validateWithSchema({ body: payBribesSchema }),
  bribeController.payBribes,
);

/**
 * @swagger
 * /api/bribes/{id}/pay:
 *   patch:
 *     tags: [Bribes]
 *     summary: Mark single bribe as paid
 *     description: Marks a specific bribe as fully paid using its ID from the URL (Admin/Partner only)
 *     security:
 *       - cookieAuth: []
 *     parameters:
 *       - in: path
 *         name: id
 *         required: true
 *         schema:
 *           type: integer
 *         description: Bribe ID
 *         example: 1
 *     responses:
 *       200:
 *         description: Bribe marked as paid successfully
 *         content:
 *           application/json:
 *             schema:
 *               type: object
 *               properties:
 *                 success:
 *                   type: boolean
 *                   example: true
 *                 message:
 *                   type: string
 *                   example: "Bribe paid successfully"
 *                 data:
 *                   type: object
 *                   properties:
 *                     id:
 *                       type: integer
 *                       example: 1
 *                     paid:
 *                       type: boolean
 *                       example: true
 *                     totalAmount:
 *                       type: number
 *                       example: 1000
 *                     paidAmount:
 *                       type: number
 *                       example: 1000
 *                     pendingAmount:
 *                       type: number
 *                       example: 0
 *       400:
 *         description: Invalid ID
 *       401:
 *         description: Unauthorized - Authentication required
 *       403:
 *         description: Forbidden - Admin or Partner role required
 *       404:
 *         description: Bribe not found
 */
bribeRouter.patch(
  '/:id/pay',
  authMiddleware,
  rolesMiddleware([Role.ADMIN, Role.PARTNER]),
  bribeController.payBribe
);

/**
 * @swagger
 * /api/bribes/{id}/pay-amount:
 *   patch:
 *     tags: [Bribes]
 *     summary: Make a partial payment to a bribe
 *     description: Allows making a partial payment to a bribe, updating the paid amount (Admin/Partner only)
 *     security:
 *       - cookieAuth: []
 *     parameters:
 *       - in: path
 *         name: id
 *         required: true
 *         schema:
 *           type: integer
 *         description: Bribe ID
 *         example: 1
 *     requestBody:
 *       required: true
 *       content:
 *         application/json:
 *           schema:
 *             type: object
 *             required:
 *               - amount
 *             properties:
 *               amount:
 *                 type: number
 *                 description: Amount to pay (must not exceed pending amount)
 *                 example: 250
 *     responses:
 *       200:
 *         description: Payment processed successfully
 *         content:
 *           application/json:
 *             schema:
 *               type: object
 *               properties:
 *                 success:
 *                   type: boolean
 *                   example: true
 *                 message:
 *                   type: string
 *                   example: "Payment processed successfully"
 *                 data:
 *                   type: object
 *                   properties:
 *                     id:
 *                       type: integer
 *                       example: 1
 *                     totalAmount:
 *                       type: number
 *                       example: 1000
 *                     paidAmount:
 *                       type: number
 *                       example: 250
 *                     pendingAmount:
 *                       type: number
 *                       example: 750
 *                     paid:
 *                       type: boolean
 *                       example: false
 *                     paymentMade:
 *                       type: number
 *                       example: 250
 *       400:
 *         description: Invalid request or payment exceeds pending amount
 *       401:
 *         description: Unauthorized - Authentication required
 *       403:
 *         description: Forbidden - Admin or Partner role required
 *       404:
 *         description: Bribe not found
 */
bribeRouter.patch(
  '/:id/pay-amount',
  authMiddleware,
  rolesMiddleware([Role.ADMIN, Role.PARTNER]),
<<<<<<< HEAD
  validateWithSchema({ body: payBribeAmountSchema }),
  bribeController.payBribeAmount
=======
  validateWithSchema({ body: payBribesSchema }),
  bribeController.payBribes,
>>>>>>> b6b8ca17
);

/**
 * @swagger
 * /api/bribes/{id}:
 *   delete:
 *     tags: [Bribes]
 *     summary: Delete bribe
 *     description: Removes a bribe record from the system (Admin/Partner only)
 *     security:
 *       - cookieAuth: []
 *     parameters:
 *       - in: path
 *         name: id
 *         required: true
 *         schema:
 *           type: integer
 *         description: Bribe ID
 *         example: 1
 *     responses:
 *       200:
 *         description: Bribe deleted successfully
 *         content:
 *           application/json:
 *             schema:
 *               type: object
 *               properties:
 *                 success:
 *                   type: boolean
 *                   example: true
 *                 message:
 *                   type: string
 *                   example: "Bribe deleted successfully"
 *       401:
 *         description: Unauthorized - Authentication required
 *       403:
 *         description: Forbidden - Admin or Partner role required
 *       404:
 *         description: Bribe not found
 */
bribeRouter.delete(
  '/:id',
  authMiddleware,
  rolesMiddleware([Role.ADMIN, Role.PARTNER]),
  bribeController.deleteBribe,
);<|MERGE_RESOLUTION|>--- conflicted
+++ resolved
@@ -443,13 +443,8 @@
   '/:id/pay-amount',
   authMiddleware,
   rolesMiddleware([Role.ADMIN, Role.PARTNER]),
-<<<<<<< HEAD
   validateWithSchema({ body: payBribeAmountSchema }),
   bribeController.payBribeAmount
-=======
-  validateWithSchema({ body: payBribesSchema }),
-  bribeController.payBribes,
->>>>>>> b6b8ca17
 );
 
 /**
