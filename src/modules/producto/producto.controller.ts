import { Request, Response } from 'express';
import { orm } from '../../shared/db/orm.js';
import { Producto } from './producto.entity.js';
import { Detalle } from '../venta/detalle.entity.js';
import {
  crearProductoSchema,
  actualizarProductoSchema,
} from './producto.schema.js';
<<<<<<< HEAD
import { ResponseUtil } from '../../shared/utils/response.util.js';
=======
import { ZodError } from 'zod';
>>>>>>> 1945c498

const em = orm.em.fork();

export class ProductoController {
  // Obtener todos los productos (con búsqueda opcional por ?q=)
  async getAllProductos(req: Request, res: Response) {
    try {
<<<<<<< HEAD
      const productos = await em.find(Producto, {});
      const message = ResponseUtil.generateListMessage(productos.length, 'producto');
      return ResponseUtil.successList(res, message, productos.map((p) => p.toDTO()));
    } catch (err) {
      return ResponseUtil.internalError(res, 'Error al obtener productos', err);
=======
      const { q } = req.query as { q?: string };

      // búsqueda parcial en descripcion si viene q
      const where = q ? { descripcion: { $like: `%${q}%` } } : {};

      const productos = await em.find(Producto, where);

      return res.status(200).json({
        message: `Se ${productos.length === 1 ? 'encontró' : 'encontraron'} ${
          productos.length
        } producto${productos.length !== 1 ? 's' : ''}`,
        data: productos.map((p) => p.toDTO()),
      });
    } catch (err) {
      console.error('Error al obtener productos:', err);
      return res.status(500).json({ message: 'Error al obtener productos' });
>>>>>>> 1945c498
    }
  }

  // Obtener un producto por ID
  async getOneProductoById(req: Request, res: Response) {
    try {
      const id = Number(req.params.id);
      const producto = await em.findOne(Producto, { id });
      if (!producto) {
        return ResponseUtil.notFound(res, 'Producto', id);
      }
<<<<<<< HEAD
      return ResponseUtil.success(res, 'Producto encontrado exitosamente', producto.toDTO());
    } catch (err) {
      return ResponseUtil.internalError(res, 'Error al buscar producto', err);
=======
      return res.json({ data: producto.toDTO() });
    } catch (err) {
      console.error('Error al buscar producto:', err);
      return res.status(400).json({ message: 'Error al buscar producto' });
>>>>>>> 1945c498
    }
  }

  // Crear producto con validación Zod
  async createProducto(req: Request, res: Response) {
    try {
      const datosValidados = crearProductoSchema.parse(req.body);

      const producto = new Producto(
        datosValidados.precio,
        datosValidados.stock,
        datosValidados.descripcion,
        datosValidados.esIlegal
      );

      await em.persistAndFlush(producto);
<<<<<<< HEAD
      return ResponseUtil.created(res, 'Producto creado exitosamente', producto.toDTO());
    } catch (err: any) {
      if (err.errors) {
        const validationErrors = err.errors.map((error: any) => ({
          field: error.path?.join('.'),
          message: error.message,
          code: 'VALIDATION_ERROR'
        }));
        return ResponseUtil.validationError(res, 'Error de validación', validationErrors);
      } else {
        return ResponseUtil.internalError(res, 'Error al crear producto', err);
=======

      return res
        .status(201)
        .json({ message: 'Producto creado', data: producto.toDTO() });
    } catch (err: any) {
      if (err instanceof ZodError) {
        return res.status(400).json({ errores: err.issues });
>>>>>>> 1945c498
      }
      console.error('Error creando producto:', err);
      return res
        .status(400)
        .json({ message: err.message || 'Error al crear producto' });
    }
  }

  // Actualizar producto con validación Zod
  async updateProducto(req: Request, res: Response) {
    try {
      const id = Number(req.params.id);
      const datosValidados = actualizarProductoSchema.parse(req.body);

      const producto = await em.findOne(Producto, { id });
      if (!producto) {
        return ResponseUtil.notFound(res, 'Producto', id);
      }

      // Actualizar solo los campos enviados
      if (datosValidados.descripcion !== undefined)
        producto.descripcion = datosValidados.descripcion;
      if (datosValidados.precio !== undefined)
        producto.precio = datosValidados.precio;
      if (datosValidados.stock !== undefined)
        producto.stock = datosValidados.stock;
      if (datosValidados.esIlegal !== undefined)
        producto.esIlegal = datosValidados.esIlegal;

      await em.flush();
<<<<<<< HEAD
      return ResponseUtil.updated(res, 'Producto actualizado correctamente', producto.toDTO());
    } catch (err: any) {
      if (err.errors) {
        const validationErrors = err.errors.map((error: any) => ({
          field: error.path?.join('.'),
          message: error.message,
          code: 'VALIDATION_ERROR'
        }));
        return ResponseUtil.validationError(res, 'Error de validación', validationErrors);
      } else {
        return ResponseUtil.internalError(res, 'Error al actualizar producto', err);
=======

      return res.status(200).json({
        message: 'Producto actualizado correctamente',
        data: producto.toDTO(),
      });
    } catch (err: any) {
      if (err instanceof ZodError) {
        return res.status(400).json({ errores: err.issues });
>>>>>>> 1945c498
      }
      console.error('Error actualizando producto:', err);
      return res
        .status(400)
        .json({ message: err.message || 'Error al actualizar producto' });
    }
  }

  // Eliminar producto
  async deleteProducto(req: Request, res: Response) {
    try {
      const id = Number(req.params.id);
      const producto = await em.findOne(Producto, { id }, { populate: ['distribuidores', 'detalles'] });
      if (!producto) {
        return ResponseUtil.notFound(res, 'Producto', id);
      }

      // Si hay detalles que referencian a este producto, eliminarlos primero
      // Alternativa: devolver 409 si hay referencias y no se desea borrado en cascada
      if (producto.detalles.isInitialized() && producto.detalles.length > 0) {
        await em.nativeDelete(Detalle, { producto: id });
      }

      // Limpiar relaciones N:M con distribuidores
      if (producto.distribuidores.isInitialized() && producto.distribuidores.length > 0) {
        producto.distribuidores.removeAll();
        await em.flush();
      }

      await em.removeAndFlush(producto);
<<<<<<< HEAD
      return ResponseUtil.deleted(res, 'Producto eliminado exitosamente');
    } catch (err) {
      return ResponseUtil.internalError(res, 'Error al eliminar producto', err);
=======

      return res
        .status(200)
        .json({ message: `Producto ${id} eliminado exitosamente` });
    } catch (err) {
      console.error('Error al eliminar producto:', err);
      return res.status(400).json({ message: 'Error al eliminar producto' });
>>>>>>> 1945c498
    }
  }
}<|MERGE_RESOLUTION|>--- conflicted
+++ resolved
@@ -6,11 +6,8 @@
   crearProductoSchema,
   actualizarProductoSchema,
 } from './producto.schema.js';
-<<<<<<< HEAD
 import { ResponseUtil } from '../../shared/utils/response.util.js';
-=======
 import { ZodError } from 'zod';
->>>>>>> 1945c498
 
 const em = orm.em.fork();
 
@@ -18,30 +15,18 @@
   // Obtener todos los productos (con búsqueda opcional por ?q=)
   async getAllProductos(req: Request, res: Response) {
     try {
-<<<<<<< HEAD
-      const productos = await em.find(Producto, {});
-      const message = ResponseUtil.generateListMessage(productos.length, 'producto');
-      return ResponseUtil.successList(res, message, productos.map((p) => p.toDTO()));
-    } catch (err) {
-      return ResponseUtil.internalError(res, 'Error al obtener productos', err);
-=======
       const { q } = req.query as { q?: string };
-
       // búsqueda parcial en descripcion si viene q
       const where = q ? { descripcion: { $like: `%${q}%` } } : {};
 
       const productos = await em.find(Producto, where);
-
-      return res.status(200).json({
-        message: `Se ${productos.length === 1 ? 'encontró' : 'encontraron'} ${
-          productos.length
-        } producto${productos.length !== 1 ? 's' : ''}`,
-        data: productos.map((p) => p.toDTO()),
+      
+      const message = ResponseUtil.generateListMessage(productos.length, 'producto');
+      return ResponseUtil.successList(res, message, productos.map((p) => p.toDTO()));
+      
       });
     } catch (err) {
-      console.error('Error al obtener productos:', err);
-      return res.status(500).json({ message: 'Error al obtener productos' });
->>>>>>> 1945c498
+      return ResponseUtil.internalError(res, 'Error al obtener productos', err);
     }
   }
 
@@ -53,16 +38,10 @@
       if (!producto) {
         return ResponseUtil.notFound(res, 'Producto', id);
       }
-<<<<<<< HEAD
+      
       return ResponseUtil.success(res, 'Producto encontrado exitosamente', producto.toDTO());
     } catch (err) {
       return ResponseUtil.internalError(res, 'Error al buscar producto', err);
-=======
-      return res.json({ data: producto.toDTO() });
-    } catch (err) {
-      console.error('Error al buscar producto:', err);
-      return res.status(400).json({ message: 'Error al buscar producto' });
->>>>>>> 1945c498
     }
   }
 
@@ -79,7 +58,7 @@
       );
 
       await em.persistAndFlush(producto);
-<<<<<<< HEAD
+
       return ResponseUtil.created(res, 'Producto creado exitosamente', producto.toDTO());
     } catch (err: any) {
       if (err.errors) {
@@ -91,15 +70,6 @@
         return ResponseUtil.validationError(res, 'Error de validación', validationErrors);
       } else {
         return ResponseUtil.internalError(res, 'Error al crear producto', err);
-=======
-
-      return res
-        .status(201)
-        .json({ message: 'Producto creado', data: producto.toDTO() });
-    } catch (err: any) {
-      if (err instanceof ZodError) {
-        return res.status(400).json({ errores: err.issues });
->>>>>>> 1945c498
       }
       console.error('Error creando producto:', err);
       return res
@@ -130,7 +100,7 @@
         producto.esIlegal = datosValidados.esIlegal;
 
       await em.flush();
-<<<<<<< HEAD
+
       return ResponseUtil.updated(res, 'Producto actualizado correctamente', producto.toDTO());
     } catch (err: any) {
       if (err.errors) {
@@ -142,21 +112,7 @@
         return ResponseUtil.validationError(res, 'Error de validación', validationErrors);
       } else {
         return ResponseUtil.internalError(res, 'Error al actualizar producto', err);
-=======
-
-      return res.status(200).json({
-        message: 'Producto actualizado correctamente',
-        data: producto.toDTO(),
-      });
-    } catch (err: any) {
-      if (err instanceof ZodError) {
-        return res.status(400).json({ errores: err.issues });
->>>>>>> 1945c498
       }
-      console.error('Error actualizando producto:', err);
-      return res
-        .status(400)
-        .json({ message: err.message || 'Error al actualizar producto' });
     }
   }
 
@@ -182,19 +138,10 @@
       }
 
       await em.removeAndFlush(producto);
-<<<<<<< HEAD
+
       return ResponseUtil.deleted(res, 'Producto eliminado exitosamente');
     } catch (err) {
       return ResponseUtil.internalError(res, 'Error al eliminar producto', err);
-=======
-
-      return res
-        .status(200)
-        .json({ message: `Producto ${id} eliminado exitosamente` });
-    } catch (err) {
-      console.error('Error al eliminar producto:', err);
-      return res.status(400).json({ message: 'Error al eliminar producto' });
->>>>>>> 1945c498
     }
   }
 }