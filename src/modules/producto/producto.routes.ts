--- conflicted
+++ resolved
@@ -24,21 +24,8 @@
 productoRouter.post(
   '/',
   validarConSchema({ body: crearProductoSchema }),
-<<<<<<< HEAD
-  authMiddleware,
-  rolesMiddleware([Rol.ADMIN, Rol.DISTRIBUIDOR]),
-  productoController.createProducto
-);
-
-// PUT /productos/:id  (ADMIN o DISTRIBUIDOR)
-productoRouter.put(
-  '/:id',
-  validarConSchema({ body: actualizarProductoSchema }),
-  authMiddleware,
-  rolesMiddleware([Rol.ADMIN, Rol.DISTRIBUIDOR]),
-=======
   //authMiddleware,
-  //rolesMiddleware([Rol.ADMIN]),
+  //rolesMiddleware([Rol.ADMIN], Rol.DISTRIBUIDOR),
   productoController.createProducto
 );
 
@@ -46,20 +33,14 @@
   '/:id',
   validarConSchema({ body: actualizarProductoSchema }),
   //authMiddleware,
-  //rolesMiddleware([Rol.ADMIN]),
->>>>>>> 12df518b
+  //rolesMiddleware([Rol.ADMIN, Rol.DISTRIBUIDOR]),
   productoController.updateProducto
 );
 
 // DELETE /productos/:id  (ADMIN o DISTRIBUIDOR)
 productoRouter.delete(
   '/:id',
-<<<<<<< HEAD
-  authMiddleware,
-  rolesMiddleware([Rol.ADMIN, Rol.DISTRIBUIDOR]),
-=======
   //authMiddleware,
-  //rolesMiddleware([Rol.ADMIN]),
->>>>>>> 12df518b
+  //rolesMiddleware([Rol.ADMIN], Rol.DISTRIBUIDOR),
   productoController.deleteProducto
 );