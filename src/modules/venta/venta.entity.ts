--- conflicted
+++ resolved
@@ -1,17 +1,4 @@
-<<<<<<< HEAD
 // src/modules/venta/venta.entity.ts
-import {
-  Entity, wrap, DateTimeType, Ref, Loaded, Property,
-  OneToMany, ManyToOne, Collection, Cascade
-} from "@mikro-orm/core";
-import { BaseEntityObjeto } from "../../shared/db/base.objeto.entity.js";
-import { Cliente } from "../cliente/cliente.entity.js";
-import { Detalle } from "./detalle.entity.js";
-import { Autoridad } from "../../modules/autoridad/autoridad.entity.js";
-import { Distribuidor } from "../distribuidor/distribuidor.entity.js"; // <-- NUEVO
-
-function callToDTO<T extends { toDTO(): any }>(ref: Ref<T> | Loaded<T>): any {
-=======
 import {
   Entity,
   wrap,
@@ -28,47 +15,32 @@
 import { Cliente } from '../cliente/cliente.entity.js';
 import { Detalle } from './detalle.entity.js';
 import { Autoridad } from '../../modules/autoridad/autoridad.entity.js';
-
+import { Distribuidor } from "../distribuidor/distribuidor.entity.js";
+  
 function callToDTO<T extends { toDTO?: () => any }>(
   ref: Ref<T> | Loaded<T>
 ): any {
->>>>>>> 5f4b6715
   const entity = wrap(ref).toObject() as T;
   if (typeof (entity as any).toDTO === 'function') {
     return (entity as any).toDTO();
   }
-  // Si no tiene toDTO, devolvemos el objeto plano
   return entity;
 }
 
 @Entity({ tableName: 'ventas' })
 export class Venta extends BaseEntityObjeto {
-<<<<<<< HEAD
 
   @Property({ nullable: true })
   descripcion?: string;
 
-=======
-  @Property({ nullable: true })
-  descripcion?: string;
-
->>>>>>> 5f4b6715
   @Property({ type: Date })
   fechaVenta!: Date;
 
   @Property()
   montoVenta!: number;
-<<<<<<< HEAD
-
-  @ManyToOne({ entity: () => Cliente, nullable: true })
-  cliente?: Ref<Cliente> | Loaded<Cliente>;
-
 
   @ManyToOne({ entity: () => Distribuidor, nullable: true })
   distribuidor?: Ref<Distribuidor> | Loaded<Distribuidor>;
-
-  @OneToMany({ entity: () => Detalle, mappedBy: 'venta', cascade: [Cascade.ALL] })
-=======
 
   @ManyToOne({ entity: () => Cliente, nullable: true })
   cliente?: Ref<Cliente> | Loaded<Cliente>;
@@ -79,7 +51,7 @@
     cascade: [Cascade.ALL],
     orphanRemoval: true,
   })
->>>>>>> 5f4b6715
+
   detalles = new Collection<Detalle>(this);
 
   @ManyToOne({ entity: () => Autoridad, nullable: true })
