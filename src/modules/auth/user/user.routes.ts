// ============================================================================
// IMPORTS - Dependencies
// ============================================================================
import { Router } from 'express';

// ============================================================================
// IMPORTS - Internal modules
// ============================================================================
import { UserController } from './user.controller.js';
import { authMiddleware, rolesMiddleware } from '../auth.middleware.js';
import { validateWithSchema } from '../../../shared/middleware/validation.middleware.js';
import { changeRoleSchema, completeProfileSchema, updateUserSchema } from './user.schema.js';
import { Role } from './user.entity.js';

// ============================================================================
// ROUTER - User
// ============================================================================
export const userRouter = Router();
const userController = new UserController();

// ──────────────────────────────────────────────────────────────────────────
// ROUTES
// ──────────────────────────────────────────────────────────────────────────

/**
 * @swagger
 * /api/users/me:
 *   get:
 *     tags: [Users]
 *     summary: Get current user profile
 *     description: Retrieves the authenticated user's profile information
 *     security:
 *       - cookieAuth: []
 *     responses:
 *       200:
 *         description: User profile retrieved successfully
 *         content:
 *           application/json:
 *             schema:
 *               type: object
 *               properties:
 *                 success:
 *                   type: boolean
 *                   example: true
 *                 data:
 *                   type: object
 *       401:
 *         description: Unauthorized
 */
userRouter.get('/me', authMiddleware, userController.getUserProfile);

/**
 * @swagger
 * /api/users/me/complete-profile:
 *   put:
 *     tags: [Users]
 *     summary: Complete user profile
 *     description: Complete authenticated user's profile with personal information (DNI, phone, address)
 *     security:
 *       - cookieAuth: []
 *     requestBody:
 *       required: true
 *       content:
 *         application/json:
 *           schema:
 *             type: object
 *             required:
 *               - dni
 *               - name
 *               - phone
 *               - address
 *             properties:
 *               dni:
 *                 type: string
 *                 minLength: 7
 *                 maxLength: 10
 *                 example: "12345678"
 *               name:
 *                 type: string
 *                 example: "Thomas Shelby"
 *               phone:
 *                 type: string
 *                 example: "+44 121 496 0000"
 *               address:
 *                 type: string
 *                 example: "6 Watery Lane, Birmingham"
 *     responses:
 *       200:
 *         description: Profile completed successfully
 *       400:
 *         description: Validation error or profile already completed
 *       401:
 *         description: Unauthorized
 */
userRouter.put(
  '/me/complete-profile',
  authMiddleware,
  validateWithSchema({ body: completeProfileSchema }),
  userController.completeProfile
);

/**
<<<<<<< HEAD
 * @swagger
 * /api/users/{id}:
 *   put:
 *     tags: [Users]
 *     summary: Update user properties (Admin only)
 *     description: Updates user's verification status, email verification, active status, and roles
 *     security:
 *       - cookieAuth: []
 *     parameters:
 *       - in: path
 *         name: id
 *         required: true
 *         schema:
 *           type: string
 *           format: uuid
 *         description: User's ID
 *         example: "550e8400-e29b-41d4-a716-446655440000"
 *     requestBody:
 *       required: true
 *       content:
 *         application/json:
 *           schema:
 *             type: object
 *             properties:
 *               isVerified:
 *                 type: boolean
 *                 example: true
 *               emailVerified:
 *                 type: boolean
 *                 example: true
 *               isActive:
 *                 type: boolean
 *                 example: true
 *               roles:
 *                 type: array
 *                 items:
 *                   type: string
 *                   enum: [ADMIN, CLIENT, PARTNER, DISTRIBUTOR, AUTHORITY]
 *                 example: ["CLIENT"]
 *     responses:
 *       200:
 *         description: User updated successfully
 *       400:
 *         description: Validation error
 *       401:
 *         description: Unauthorized
 *       403:
 *         description: Forbidden - Admin role required
 *       404:
 *         description: User not found
=======
 * @route   PATCH /api/users/me/personal-info
 * @desc    Update user personal information (phone, address).
 * @access  Private
 */
userRouter.patch(
  '/me/personal-info',
  authMiddleware,
  userController.updatePersonalInfo
);

/**
 * @route   PUT /api/users/:id
 * @desc    Update user properties (emailVerified, isActive, roles, profileCompleteness).
 * @access  Private (Admin only)
>>>>>>> ce83ef6e
 */
userRouter.put(
  '/:id',
  authMiddleware,
  rolesMiddleware([Role.ADMIN]),
  validateWithSchema(updateUserSchema),
  userController.updateUser
);

/**
 * @swagger
 * /api/users/{id}/role:
 *   patch:
 *     tags: [Users]
 *     summary: Change user role (Admin only)
 *     description: Updates a specific user's role in the system
 *     security:
 *       - cookieAuth: []
 *     parameters:
 *       - in: path
 *         name: id
 *         required: true
 *         schema:
 *           type: string
 *           format: uuid
 *         description: User's ID
 *         example: "550e8400-e29b-41d4-a716-446655440000"
 *     requestBody:
 *       required: true
 *       content:
 *         application/json:
 *           schema:
 *             type: object
 *             required:
 *               - role
 *             properties:
 *               role:
 *                 type: string
 *                 enum: [ADMIN, CLIENT, PARTNER, DISTRIBUTOR, AUTHORITY]
 *                 example: "PARTNER"
 *     responses:
 *       200:
 *         description: User role updated successfully
 *       400:
 *         description: Validation error
 *       401:
 *         description: Unauthorized
 *       403:
 *         description: Forbidden - Admin role required
 *       404:
 *         description: User not found
 */
userRouter.patch(
  '/:id/role',
  authMiddleware,
  rolesMiddleware([Role.ADMIN]),
  validateWithSchema(changeRoleSchema),
  userController.updateUserRoles
);

/**
<<<<<<< HEAD
 * @swagger
 * /api/users:
 *   get:
 *     tags: [Users]
 *     summary: Get all users (Admin only)
 *     description: Retrieves a list of all users in the system
 *     security:
 *       - cookieAuth: []
 *     responses:
 *       200:
 *         description: List of users
 *         content:
 *           application/json:
 *             schema:
 *               type: object
 *               properties:
 *                 success:
 *                   type: boolean
 *                   example: true
 *                 data:
 *                   type: array
 *                   items:
 *                     type: object
 *       401:
 *         description: Unauthorized
 *       403:
 *         description: Forbidden - Admin role required
=======
 * @route   GET /api/users/verified
 * @desc    Get all verified users eligible for role conversion.
 * @access  Private (Admin only)
 */
userRouter.get(
  '/verified',
  authMiddleware,
  rolesMiddleware([Role.ADMIN]),
  userController.getVerifiedUsers
);

/**
 * @route   GET /api/users
 * @desc    Get all users.
 * @access  Private (Admin only)
>>>>>>> ce83ef6e
 */
userRouter.get(
  '/',
  authMiddleware,
  rolesMiddleware([Role.ADMIN]),
  userController.getAllUsers
);

/**
 * @swagger
 * /api/users/{identifier}:
 *   get:
 *     tags: [Users]
 *     summary: Get user by ID or username (Admin only)
 *     description: Retrieves a specific user by their ID or username
 *     security:
 *       - cookieAuth: []
 *     parameters:
 *       - in: path
 *         name: identifier
 *         required: true
 *         schema:
 *           type: string
 *         description: User's ID (UUID) or username
 *         example: "thomas_shelby"
 *     responses:
 *       200:
 *         description: User found
 *       401:
 *         description: Unauthorized
 *       403:
 *         description: Forbidden - Admin role required
 *       404:
 *         description: User not found
 */
userRouter.get(
  '/:identifier',
  authMiddleware,
  rolesMiddleware([Role.ADMIN]),
  userController.getOneUserById
);<|MERGE_RESOLUTION|>--- conflicted
+++ resolved
@@ -100,7 +100,6 @@
 );
 
 /**
-<<<<<<< HEAD
  * @swagger
  * /api/users/{id}:
  *   put:
@@ -151,22 +150,6 @@
  *         description: Forbidden - Admin role required
  *       404:
  *         description: User not found
-=======
- * @route   PATCH /api/users/me/personal-info
- * @desc    Update user personal information (phone, address).
- * @access  Private
- */
-userRouter.patch(
-  '/me/personal-info',
-  authMiddleware,
-  userController.updatePersonalInfo
-);
-
-/**
- * @route   PUT /api/users/:id
- * @desc    Update user properties (emailVerified, isActive, roles, profileCompleteness).
- * @access  Private (Admin only)
->>>>>>> ce83ef6e
  */
 userRouter.put(
   '/:id',
@@ -228,7 +211,6 @@
 );
 
 /**
-<<<<<<< HEAD
  * @swagger
  * /api/users:
  *   get:
@@ -256,7 +238,6 @@
  *         description: Unauthorized
  *       403:
  *         description: Forbidden - Admin role required
-=======
  * @route   GET /api/users/verified
  * @desc    Get all verified users eligible for role conversion.
  * @access  Private (Admin only)
@@ -272,7 +253,6 @@
  * @route   GET /api/users
  * @desc    Get all users.
  * @access  Private (Admin only)
->>>>>>> ce83ef6e
  */
 userRouter.get(
   '/',
