--- conflicted
+++ resolved
@@ -9,25 +9,17 @@
 Content-Type: application/json
 
 {
-<<<<<<< HEAD
   "nombre": "Zona norte"
 }
 
 ###modificar nueva zona(PATCH - no necesariamente idempotente, modificaciones parciales)
-=======
+Content-Type: application/json
+{
   "nombre": "Centro"
 }
 
-###modificar nueva zona(PATCH - no necesariamente idempotente, modificaciones parciales)
-PATCH http://localhost:3000/api/zonas/10
-Content-Type: application/json
-
-{
-  "nombre": "sur"
-}
 
 ###modificar una zona
->>>>>>> 1eedf462
 PATCH http://localhost:3000/api/zonas/1
 Content-Type: application/json
 
