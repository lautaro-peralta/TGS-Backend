--- conflicted
+++ resolved
@@ -13,13 +13,13 @@
         version: 6.4.16
       '@mikro-orm/knex':
         specifier: 6.4.16
-        version: 6.4.16(@mikro-orm/core@6.4.16)(pg@8.16.3)
+        version: 6.4.16(@mikro-orm/core@6.4.16)(mysql2@3.15.0)(pg@8.16.3)
       '@mikro-orm/migrations':
         specifier: 6.4.16
-        version: 6.4.16(@mikro-orm/core@6.4.16)(@types/node@24.1.0)(pg@8.16.3)
+        version: 6.4.16(@mikro-orm/core@6.4.16)(@types/node@24.1.0)(mysql2@3.15.0)(pg@8.16.3)
       '@mikro-orm/postgresql':
         specifier: 6.4.16
-        version: 6.4.16(@mikro-orm/core@6.4.16)
+        version: 6.4.16(@mikro-orm/core@6.4.16)(mysql2@3.15.0)
       '@mikro-orm/reflection':
         specifier: 6.4.16
         version: 6.4.16(@mikro-orm/core@6.4.16)
@@ -32,9 +32,6 @@
       '@types/express-rate-limit':
         specifier: ^6.0.2
         version: 6.0.2(express@5.1.0)
-      '@types/node-cron':
-        specifier: ^3.0.11
-        version: 3.0.11
       '@types/nodemailer':
         specifier: ^7.0.2
         version: 7.0.2
@@ -65,9 +62,9 @@
       jsonwebtoken:
         specifier: ^9.0.2
         version: 9.0.2
-      node-cron:
-        specifier: ^3.0.3
-        version: 3.0.3
+      mysql2:
+        specifier: ^3.15.0
+        version: 3.15.0
       nodemailer:
         specifier: ^7.0.9
         version: 7.0.9
@@ -107,7 +104,7 @@
         version: 30.2.0
       '@mikro-orm/cli':
         specifier: 6.4.16
-        version: 6.4.16(pg@8.16.3)
+        version: 6.4.16(mysql2@3.15.0)(pg@8.16.3)
       '@types/cookie-parser':
         specifier: ^1.4.9
         version: 1.4.9(@types/express@5.0.3)
@@ -2235,13 +2232,8 @@
   '@types/ms@2.1.0':
     resolution: {integrity: sha512-GsCCIZDE/p3i96vtEqx+7dBUGXrc7zeSK3wwPHIaRThS+9OhWIXRqzs4d6k1SVU8g91DrNRWxWUGhp5KXQb2VA==}
 
-<<<<<<< HEAD
-  '@types/node-cron@3.0.11':
-    resolution: {integrity: sha512-0ikrnug3/IyneSHqCBeslAhlK2aBfYek1fGo4bP4QnZPmiqSGRK+Oy7ZMisLWkesffJvQ1cqAcBnJC+8+nxIAg==}
-=======
   '@types/node@18.19.130':
     resolution: {integrity: sha512-GRaXQx6jGfL8sKfaIDD6OupbIHBr9jv7Jnaml9tB7l4v068PAOXqfcujMMo5PhbIs6ggR1XODELqahT2R8v0fg==}
->>>>>>> ca448862
 
   '@types/node@24.1.0':
     resolution: {integrity: sha512-ut5FthK5moxFKH2T1CUOC6ctR67rQRvvHdFLCD2Ql6KXmMuCrjsSsRI9UsLCm9M18BMwClv4pn327UvB7eeO1w==}
@@ -2697,6 +2689,10 @@
   atomic-sleep@1.0.0:
     resolution: {integrity: sha512-kNOjDqAh7px0XWNI+4QbzoiR/nTkHAWNud2uvnJquD1/x5a7EQZMJT0AczqK0Qn67oY/TTQ1LbUKajZpp3I9tQ==}
     engines: {node: '>=8.0.0'}
+
+  aws-ssl-profiles@1.1.2:
+    resolution: {integrity: sha512-NZKeq9AfyQvEeNlN0zSYAaWrmBffJh3IELMZfRpJVWgrpEbtEpnjvzqBPf+mxoI287JohRDoa+/nsfqqiZmF6g==}
+    engines: {node: '>= 6.0.0'}
 
   axios@1.12.2:
     resolution: {integrity: sha512-vMJzPewAlRyOgxV2dU0Cuz2O8zzzx9VYtbJOaBgXFeLc4IV/Eg50n4LowmehOOR61S8ZMpc2K5Sa7g6A4jfkUw==}
@@ -3234,6 +3230,10 @@
     resolution: {integrity: sha512-ZySD7Nf91aLB0RxL4KGrKHBXl7Eds1DAmEdcoVawXnLD7SDhpNgtuII2aAkg7a7QS41jxPSZ17p4VdGnMHk3MQ==}
     engines: {node: '>=0.4.0'}
 
+  denque@2.1.0:
+    resolution: {integrity: sha512-HVQE3AAb/pxF8fQAoiqpvg9i3evqug3hoiwakOyZAwJm+6vZehbkYXZ0l4JxS+I3QxM97v5aaRNhj8v5oBhekw==}
+    engines: {node: '>=0.10'}
+
   depd@2.0.0:
     resolution: {integrity: sha512-g7nH6P6dyDioJogAAGprGpCtVImJhpPk/roCzdb3fIh61/s/nPsfR6onyMwkCAR/OlC3yBC0lESvUoQEAssIrw==}
     engines: {node: '>= 0.8'}
@@ -3756,8 +3756,6 @@
   function-bind@1.1.2:
     resolution: {integrity: sha512-7XHNxH7qX9xG5mIwxkhumTox/MIRNcOgDrxWsMt2pAr23WHp6MrRlN7FBSFpCpr+oVO0F744iUgR82nJMfG2SA==}
 
-<<<<<<< HEAD
-=======
   generate-function@2.3.1:
     resolution: {integrity: sha512-eeB5GfMNeevm/GRYq20ShmsaGcmI81kIX2K9XQx5miC8KdHaC6Jm0qQ8ZNeGOi7wYB8OsdxKs+Y2oVuTFuVwKQ==}
 
@@ -3769,7 +3767,6 @@
     resolution: {integrity: sha512-MtjsmYiCXcYDDrGqtNbeIYdAl85n+5mSv2r3FbzER/YV3ZILw4HNNIw34HuV5pyl0jzs6GFYU1VHVEefhgcNHQ==}
     engines: {node: '>=18'}
 
->>>>>>> ca448862
   get-caller-file@2.0.5:
     resolution: {integrity: sha512-DyFP3BM/3YHTQOCUL/w0OZHR0lpKeGrxotcHWcqNEdnltqFwXVfhEBQ94eIo34AfQpo0rGki4cyIiftY06h2Fg==}
     engines: {node: 6.* || 8.* || >= 10.*}
@@ -3961,8 +3958,6 @@
     resolution: {integrity: sha512-4fCk79wshMdzMp2rH06qWrJE4iolqLhCUH+OiuIgU++RB0+94NlDL81atO7GX55uUKueo0txHNtvEyI6D7WdMw==}
     engines: {node: '>=0.10.0'}
 
-<<<<<<< HEAD
-=======
   iconv-lite@0.7.0:
     resolution: {integrity: sha512-cf6L2Ds3h57VVmkZe+Pn+5APsT7FpqJtEhhieDCvrE2MK5Qk9MyffgQyuxQTm6BChfeZNtcOLHp9IcWRVcIcBQ==}
     engines: {node: '>=0.10.0'}
@@ -3970,7 +3965,6 @@
   ieee754@1.2.1:
     resolution: {integrity: sha512-dcyqhDvX1C46lXZcVqCpK+FtMRQVdIMN6/Df5js2zouUsqG7I6sFxitIC+7KYK29KdXOLHdu9zL4sFnoVQnqaA==}
 
->>>>>>> ca448862
   ignore-by-default@1.0.1:
     resolution: {integrity: sha512-Ius2VYcGNk7T90CppJqcIkS5ooHUZyIQK+ClZfMfMNFEF9VSE73Fq+906u/CWu92x4gzZMWOwfFYckPObzdEbA==}
 
@@ -4088,8 +4082,6 @@
   is-promise@4.0.0:
     resolution: {integrity: sha512-hvpoI6korhJMnej285dSg6nu1+e6uxs7zG3BYAm5byqDsgJNWwxzM6z6iZiAgQR4TJ30JmBTOwqZUw3WlyH3AQ==}
 
-<<<<<<< HEAD
-=======
   is-property@1.0.2:
     resolution: {integrity: sha512-Ks/IoX00TtClbGQr4TWXemAnktAQvYB7HzcCxDGqEZU6oCmb2INHuOoKxbtR+HFkmYWBKv/dOZtGRiAjDhj92g==}
 
@@ -4123,7 +4115,6 @@
   isarray@1.0.0:
     resolution: {integrity: sha512-VLghIWNM6ELQzo7zwmcg0NmTVyWKYjvIeM83yjp0wRDTmUnrM678fQbcKBo6n2CJEF0szoG//ytg+TKla89ALQ==}
 
->>>>>>> ca448862
   isexe@2.0.0:
     resolution: {integrity: sha512-RHxMLp9lnKHGHRng9QFhRCMbYAcVpn69smSGcq3f36xjgVVWThj4qqLbTLlq7Ssj8B+fIQ1EuCEGI2lKsyQeIw==}
 
@@ -4492,8 +4483,6 @@
   lodash@4.17.21:
     resolution: {integrity: sha512-v2kDEe57lecTulaDIuNTPy3Ry4gLGJ6Z1O3vE1krgXZNrsQ+LFTGHVxVjcXPs17LhbZVGedAJv8XZ1tvj5FvSg==}
 
-<<<<<<< HEAD
-=======
   log-symbols@3.0.0:
     resolution: {integrity: sha512-dSkNGuI7iG3mfvDzUuYZyvk5dD9ocYCYzNU6CYDE6+Xqd+gwme6Z00NS3dUh8mq/73HaEtT7m6W+yUPtU6BZnQ==}
     engines: {node: '>=8'}
@@ -4508,7 +4497,6 @@
   lru-cache@10.4.3:
     resolution: {integrity: sha512-JNAzZcXrCt42VGLuYz0zfAzDfAvJWW6AfYlDBQyDV5DClI2m5sAmK+OIO7s59XfsRsWHp02jAJrRadPRGTt6SQ==}
 
->>>>>>> ca448862
   lru-cache@11.2.1:
     resolution: {integrity: sha512-r8LA6i4LP4EeWOhqBaZZjDWwehd1xUJPCJd9Sv300H0ZmcUER4+JPh7bqqZeqs1o5pgtgvXm+d9UGrB5zZGDiQ==}
     engines: {node: 20 || >=22}
@@ -4520,8 +4508,6 @@
     resolution: {integrity: sha512-Jo6dJ04CmSjuznwJSS3pUeWmd/H0ffTlkXXgwZi+eq1UCmqQwCh+eLsYOYCwY991i2Fah4h1BEMCx4qThGbsiA==}
     engines: {node: '>=10'}
 
-<<<<<<< HEAD
-=======
   lru-cache@7.18.3:
     resolution: {integrity: sha512-jumlc0BIUrS3qJGgIkWZsyfAM7NCWiBcCDhnd+3NNM5KbBmLTgHVfWBcg6W+rLUsIpzpERPsvwUP7CckAQSOoA==}
     engines: {node: '>=12'}
@@ -4537,7 +4523,6 @@
     resolution: {integrity: sha512-hXdUTZYIVOt1Ex//jAQi+wTZZpUpwBj/0QsOzqegb3rGMMeJiSEu5xLHnYfBrRV4RH2+OCSOO95Is/7x1WJ4bw==}
     engines: {node: '>=10'}
 
->>>>>>> ca448862
   make-error@1.3.6:
     resolution: {integrity: sha512-s8UhlNe7vPKomQhC1qFelMokr/Sc3AgNbso3n74mVPA5LTZwkB9NlXf4XPamLxJE8h0gh73rM94xvwRT2CVInw==}
 
@@ -4674,8 +4659,6 @@
   ms@2.1.3:
     resolution: {integrity: sha512-6FlzubTLZG3J2a/NVCAleEhjzq5oxgHyaCU9yYXvcLsvoVaHJq/s5xXI6/XXP6tz7R9xAOtHnSO/tXtF3WRTlA==}
 
-<<<<<<< HEAD
-=======
   mute-stream@0.0.8:
     resolution: {integrity: sha512-nnbWWOkoWyUsTjKrhgD0dcz22mdkSnpYqbEjIm2nhwhuxlSkpywJmBo8h0ZqJdkp73mb90SssHkN4rsRaBAfAA==}
 
@@ -4710,7 +4693,6 @@
   natural-compare@1.4.0:
     resolution: {integrity: sha512-OWND8ei3VtNC9h7V60qff3SVobHr996CTwgxubgyQYEpg290h9J0buyECNNJexkFm5sOajh5G116RYA1c8ZMSw==}
 
->>>>>>> ca448862
   negotiator@1.0.0:
     resolution: {integrity: sha512-8Ofs/AUQh8MaEcrlq5xOX0CQ9ypTF5dl78mjlMNfOK08fzpgTHQRQPBxcPlEtIw0yRpws+Zo/3r+5WRby7u3Gg==}
     engines: {node: '>= 0.6'}
@@ -4725,11 +4707,6 @@
   node-cleanup@2.1.2:
     resolution: {integrity: sha512-qN8v/s2PAJwGUtr1/hYTpNKlD6Y9rc4p8KSmJXyGdYGZsDGKXrGThikLFP9OCHFeLeEpQzPwiAtdIvBLqm//Hw==}
 
-<<<<<<< HEAD
-  node-cron@3.0.3:
-    resolution: {integrity: sha512-dOal67//nohNgYWb+nWmg5dkFdIwDm8EpeGYMekPMrngV3637lqnX0lbUcCtgibHTz6SEz7DAIjKvKDFYCnO1A==}
-    engines: {node: '>=6.0.0'}
-=======
   node-fetch@2.7.0:
     resolution: {integrity: sha512-c4FRfUm/dbcWZ7U+1Wq0AwCyFL+3nt2bEw05wfxSz+DWpWsitgmSgYmy2dQdWyKC1694ELPqMs/YzUSNozLt8A==}
     engines: {node: 4.x || >=6.0.0}
@@ -4738,7 +4715,6 @@
     peerDependenciesMeta:
       encoding:
         optional: true
->>>>>>> ca448862
 
   node-gyp-build@4.8.4:
     resolution: {integrity: sha512-LA4ZjwlnUblHVgq0oBF3Jl/6h/Nvs5fzBLwdEF4nuxnFdsfajde4WfxtJr3CaiH+F6ewcIB/q4jQ4UzPyid+CQ==}
@@ -5323,8 +5299,6 @@
     resolution: {integrity: sha512-uaW0WwXKpL9blXE2o0bRhoL2EGXIrZxQ2ZQ4mgcfoBxdFmQold+qWsD2jLrfZ0trjKL6vOw0j//eAwcALFjKSw==}
     engines: {node: '>= 18'}
 
-<<<<<<< HEAD
-=======
   seq-queue@0.0.5:
     resolution: {integrity: sha512-hr3Wtp/GZIc/6DAGPDcV4/9WoZhjrkXsi5B/07QgX8tsdc6ilr7BFM6PM6rbdAX1kFSDYeZGLipIZZKyQP0O5Q==}
 
@@ -5332,7 +5306,6 @@
     resolution: {integrity: sha512-8I8TjW5KMOKsZQTvoxjuSIa7foAwPWGOts+6o7sgjz41/qMD9VQHEDxi6PBvK2l0MXUmqZyNpUK+T2tQaaElvw==}
     engines: {node: '>=10'}
 
->>>>>>> ca448862
   serve-static@2.2.0:
     resolution: {integrity: sha512-61g9pCh0Vnh7IutZjtLGGpTA355+OPn2TyDv/6ivP2h/AdAVX9azsoxmg2/M6nZeQZNYBEwIcsne1mJd9oQItQ==}
     engines: {node: '>= 18'}
@@ -8369,9 +8342,6 @@
 
   '@jsdevtools/ono@7.1.3': {}
 
-<<<<<<< HEAD
-  '@mikro-orm/cli@6.4.16(pg@8.16.3)':
-=======
   '@jsep-plugin/assignment@1.3.0(jsep@1.4.0)':
     dependencies:
       jsep: 1.4.0
@@ -8381,11 +8351,10 @@
       jsep: 1.4.0
 
   '@mikro-orm/cli@6.4.16(mysql2@3.15.0)(pg@8.16.3)':
->>>>>>> ca448862
     dependencies:
       '@jercle/yargonaut': 1.1.5
       '@mikro-orm/core': 6.4.16
-      '@mikro-orm/knex': 6.4.16(@mikro-orm/core@6.4.16)(pg@8.16.3)
+      '@mikro-orm/knex': 6.4.16(@mikro-orm/core@6.4.16)(mysql2@3.15.0)(pg@8.16.3)
       fs-extra: 11.3.0
       tsconfig-paths: 4.2.0
       yargs: 17.7.2
@@ -8411,11 +8380,11 @@
       mikro-orm: 6.4.16
       reflect-metadata: 0.2.2
 
-  '@mikro-orm/knex@6.4.16(@mikro-orm/core@6.4.16)(pg@8.16.0)':
+  '@mikro-orm/knex@6.4.16(@mikro-orm/core@6.4.16)(mysql2@3.15.0)(pg@8.16.0)':
     dependencies:
       '@mikro-orm/core': 6.4.16
       fs-extra: 11.3.0
-      knex: 3.1.0(pg@8.16.0)
+      knex: 3.1.0(mysql2@3.15.0)(pg@8.16.0)
       sqlstring: 2.3.3
     transitivePeerDependencies:
       - mysql
@@ -8426,11 +8395,11 @@
       - supports-color
       - tedious
 
-  '@mikro-orm/knex@6.4.16(@mikro-orm/core@6.4.16)(pg@8.16.3)':
+  '@mikro-orm/knex@6.4.16(@mikro-orm/core@6.4.16)(mysql2@3.15.0)(pg@8.16.3)':
     dependencies:
       '@mikro-orm/core': 6.4.16
       fs-extra: 11.3.0
-      knex: 3.1.0(pg@8.16.3)
+      knex: 3.1.0(mysql2@3.15.0)(pg@8.16.3)
       sqlstring: 2.3.3
     transitivePeerDependencies:
       - mysql
@@ -8441,10 +8410,10 @@
       - supports-color
       - tedious
 
-  '@mikro-orm/migrations@6.4.16(@mikro-orm/core@6.4.16)(@types/node@24.1.0)(pg@8.16.3)':
+  '@mikro-orm/migrations@6.4.16(@mikro-orm/core@6.4.16)(@types/node@24.1.0)(mysql2@3.15.0)(pg@8.16.3)':
     dependencies:
       '@mikro-orm/core': 6.4.16
-      '@mikro-orm/knex': 6.4.16(@mikro-orm/core@6.4.16)(pg@8.16.3)
+      '@mikro-orm/knex': 6.4.16(@mikro-orm/core@6.4.16)(mysql2@3.15.0)(pg@8.16.3)
       fs-extra: 11.3.0
       umzug: 3.8.2(@types/node@24.1.0)
     transitivePeerDependencies:
@@ -8460,10 +8429,10 @@
       - supports-color
       - tedious
 
-  '@mikro-orm/postgresql@6.4.16(@mikro-orm/core@6.4.16)':
+  '@mikro-orm/postgresql@6.4.16(@mikro-orm/core@6.4.16)(mysql2@3.15.0)':
     dependencies:
       '@mikro-orm/core': 6.4.16
-      '@mikro-orm/knex': 6.4.16(@mikro-orm/core@6.4.16)(pg@8.16.0)
+      '@mikro-orm/knex': 6.4.16(@mikro-orm/core@6.4.16)(mysql2@3.15.0)(pg@8.16.0)
       pg: 8.16.0
       postgres-array: 3.0.4
       postgres-date: 2.1.0
@@ -9927,16 +9896,8 @@
   '@unrs/resolver-binding-win32-ia32-msvc@1.11.1':
     optional: true
 
-<<<<<<< HEAD
-  '@types/node-cron@3.0.11': {}
-
-  '@types/node@24.1.0':
-    dependencies:
-      undici-types: 7.8.0
-=======
   '@unrs/resolver-binding-win32-x64-msvc@1.11.1':
     optional: true
->>>>>>> ca448862
 
   '@upstash/redis@1.35.6':
     dependencies:
@@ -10303,6 +10264,8 @@
 
   atomic-sleep@1.0.0: {}
 
+  aws-ssl-profiles@1.1.2: {}
+
   axios@1.12.2:
     dependencies:
       follow-redirects: 1.15.11
@@ -10849,6 +10812,8 @@
       object-keys: 1.1.1
 
   delayed-stream@1.0.0: {}
+
+  denque@2.1.0: {}
 
   depd@2.0.0: {}
 
@@ -11481,8 +11446,6 @@
 
   function-bind@1.1.2: {}
 
-<<<<<<< HEAD
-=======
   generate-function@2.3.1:
     dependencies:
       is-property: 1.0.2
@@ -11494,7 +11457,6 @@
       ast-module-types: 6.0.1
       node-source-walk: 7.0.1
 
->>>>>>> ca448862
   get-caller-file@2.0.5: {}
 
   get-east-asian-width@1.4.0: {}
@@ -12080,9 +12042,6 @@
       slash: 3.0.0
       unrs-resolver: 1.11.1
 
-<<<<<<< HEAD
-  ignore-by-default@1.0.1: {}
-=======
   jest-runner@30.2.0:
     dependencies:
       '@jest/console': 30.2.0
@@ -12136,7 +12095,6 @@
       strip-bom: 4.0.0
     transitivePeerDependencies:
       - supports-color
->>>>>>> ca448862
 
   jest-snapshot@30.2.0:
     dependencies:
@@ -12239,13 +12197,9 @@
     dependencies:
       argparse: 2.0.1
 
-<<<<<<< HEAD
-  isexe@2.0.0: {}
-=======
   jsep@1.4.0: {}
 
   jsesc@3.1.0: {}
->>>>>>> ca448862
 
   json-bigint@1.0.0:
     dependencies:
@@ -12301,15 +12255,11 @@
       jwa: 1.4.2
       safe-buffer: 5.2.1
 
-<<<<<<< HEAD
-  knex@3.1.0(pg@8.16.0):
-=======
   keyv@4.5.4:
     dependencies:
       json-buffer: 3.0.1
 
   knex@3.1.0(mysql2@3.15.0)(pg@8.16.0):
->>>>>>> ca448862
     dependencies:
       colorette: 2.0.19
       commander: 10.0.1
@@ -12326,11 +12276,12 @@
       tarn: 3.0.2
       tildify: 2.0.0
     optionalDependencies:
+      mysql2: 3.15.0
       pg: 8.16.0
     transitivePeerDependencies:
       - supports-color
 
-  knex@3.1.0(pg@8.16.3):
+  knex@3.1.0(mysql2@3.15.0)(pg@8.16.3):
     dependencies:
       colorette: 2.0.19
       commander: 10.0.1
@@ -12347,6 +12298,7 @@
       tarn: 3.0.2
       tildify: 2.0.0
     optionalDependencies:
+      mysql2: 3.15.0
       pg: 8.16.3
     transitivePeerDependencies:
       - supports-color
@@ -12418,8 +12370,6 @@
 
   lodash@4.17.21: {}
 
-<<<<<<< HEAD
-=======
   log-symbols@3.0.0:
     dependencies:
       chalk: 2.4.2
@@ -12430,7 +12380,6 @@
 
   lru-cache@10.4.3: {}
 
->>>>>>> ca448862
   lru-cache@11.2.1: {}
 
   lru-cache@5.1.1:
@@ -12441,8 +12390,6 @@
     dependencies:
       yallist: 4.0.0
 
-<<<<<<< HEAD
-=======
   lru-cache@7.18.3: {}
 
   lru.min@1.1.2: {}
@@ -12455,7 +12402,6 @@
     dependencies:
       semver: 7.7.3
 
->>>>>>> ca448862
   make-error@1.3.6: {}
 
   makeerror@1.0.12:
@@ -12561,8 +12507,6 @@
 
   ms@2.1.3: {}
 
-<<<<<<< HEAD
-=======
   mute-stream@0.0.8: {}
 
   mute-stream@2.0.0: {}
@@ -12594,7 +12538,6 @@
 
   natural-compare@1.4.0: {}
 
->>>>>>> ca448862
   negotiator@1.0.0: {}
 
   neo-async@2.6.2: {}
@@ -12603,15 +12546,9 @@
 
   node-cleanup@2.1.2: {}
 
-<<<<<<< HEAD
-  node-cron@3.0.3:
-    dependencies:
-      uuid: 8.3.2
-=======
   node-fetch@2.7.0:
     dependencies:
       whatwg-url: 5.0.0
->>>>>>> ca448862
 
   node-gyp-build@4.8.4: {}
 
@@ -13215,15 +13152,12 @@
     transitivePeerDependencies:
       - supports-color
 
-<<<<<<< HEAD
-=======
   seq-queue@0.0.5: {}
 
   serialize-error@7.0.1:
     dependencies:
       type-fest: 0.13.1
 
->>>>>>> ca448862
   serve-static@2.2.0:
     dependencies:
       encodeurl: 2.0.0
